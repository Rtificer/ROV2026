--- conflicted
+++ resolved
@@ -12,19 +12,7 @@
 
 namespace rov_control
 {
-  static pca9685_handle_t pca9685_handle;
 
-  static uint16_t microseconds_to_ticks(uint16_t microseconds, uint16_t pwm_freq_hz)
-  {
-    // Convert microseconds to ticks based on frequency
-    return static_cast<uint16_t>((static_cast<uint32_t>(microseconds) * pwm_freq_hz * 4096) / 1000000);
-  }
-
-<<<<<<< HEAD
-  // Receive hardware information during initialization
-  hardware_interface::CallbackReturn ThrusterHardwareInterface::on_init(const hardware_interface::HardwareInfo &info)
-  {
-=======
   /**
    * @brief Initialize the thruster hardware interface with hardware information.
    *
@@ -36,7 +24,6 @@
    * @return hardware_interface::CallbackReturn Returns SUCCESS if initialization was successful, ERROR otherwise.
    */
   hardware_interface::CallbackReturn ThrusterHardwareInterface::on_init(const hardware_interface::HardwareInfo &info) {
->>>>>>> 848534be
     // Check if all required parameters are set and valid.
     if (hardware_interface::SystemInterface::on_init(info) != CallbackReturn::SUCCESS)
     {
@@ -93,22 +80,9 @@
     return CallbackReturn::SUCCESS;
   }
 
-<<<<<<< HEAD
   // Exports state interfaces based on the interfaces defined in description/urdf/ROV2026.urdf.xacro
   std::vector<hardware_interface::StateInterface> ThrusterHardwareInterface::export_state_interfaces()
   {
-=======
-  /**
-   * @brief Export state interfaces for the thruster hardware.
-   *
-   * This method creates and returns a vector of state interfaces for each thruster joint,
-   * as defined in the description/urdf/ROV2026.urdf.xacro. Each interface allows the ROS 2 control framework
-   * to read the current effort (state) values from the corresponding thruster.
-   *
-   * @return std::vector<hardware_interface::StateInterface> A vector containing the state interfaces for all thrusters.
-   */
-  std::vector<hardware_interface::StateInterface> ThrusterHardwareInterface::export_state_interfaces() {
->>>>>>> 848534be
     std::vector<hardware_interface::StateInterface> interfaces;
     for (size_t i = 0; i < info_.joints.size(); ++i)
     {
@@ -117,10 +91,7 @@
     return interfaces;
   }
 
-<<<<<<< HEAD
   // Exports command interfaces based on the interfaces defined in description/urdf/ROV2026.urdf.xacro
-=======
->>>>>>> 848534be
   /**
    * @brief Export command interfaces for the thruster hardware.
    *
@@ -128,17 +99,11 @@
    * as defined in the description/urdf/ROV2026.urdf.xacro. Each interface allows the ROS 2 control framework to send
    * effort (command) values to the corresponding thruster.
    *
-<<<<<<< HEAD
    * @return std::vector<hardware_interface::CommandInterface> A vector containing the command interfaces for all
    * thrusters.
    */
   std::vector<hardware_interface::CommandInterface> ThrusterHardwareInterface::export_command_interfaces()
   {
-=======
-   * @return std::vector<hardware_interface::CommandInterface> A vector containing the command interfaces for all thrusters.
-   */
-  std::vector<hardware_interface::CommandInterface> ThrusterHardwareInterface::export_command_interfaces() {
->>>>>>> 848534be
     std::vector<hardware_interface::CommandInterface> interfaces;
     for (size_t i = 0; i < info_.joints.size(); ++i)
     {
@@ -147,21 +112,8 @@
     return interfaces;
   }
 
-<<<<<<< HEAD
   hardware_interface::return_type ThrusterHardwareInterface::read(const rclcpp::Time &, const rclcpp::Duration &)
   {
-=======
-  /**
-   * @brief Read the current state of the thruster hardware.
-   *
-   * This method updates the internal state vector to reflect the current state of each thruster.
-   * Since the ESCs do not provide feedback, the state is set to match the last command sent.
-   * This allows the ROS 2 control framework to assume the thrusters are following the commanded values.
-   *
-   * @return hardware_interface::return_type Returns OK after updating the state.
-   */
-  hardware_interface::return_type ThrusterHardwareInterface::read() {
->>>>>>> 848534be
     for (size_t i = 0; i < state_.size(); ++i)
     {
       state_[i] =
@@ -170,22 +122,8 @@
     return hardware_interface::return_type::OK;
   }
 
-<<<<<<< HEAD
   hardware_interface::return_type ThrusterHardwareInterface::write(const rclcpp::Time &, const rclcpp::Duration &)
   {
-=======
-  /**
-   * @brief Write the current command values to the thruster hardware.
-   *
-   * This method sends the command values stored in the internal command vector to the thruster hardware.
-   * For each thruster, the corresponding command value is sent to the hardware interface.
-   * Currently, this implementation logs the command values for each thruster. 
-   * TODO: Replace/add to the logging with actual hardware communication as needed.
-   *
-   * @return hardware_interface::return_type Returns OK after sending the commands.
-   */
-  hardware_interface::return_type ThrusterHardwareInterface::write() {
->>>>>>> 848534be
     for (size_t i = 0; i < command_.size(); ++i)
     {
       // TODO: Send command_[i] to hardware
@@ -199,7 +137,6 @@
    *
    * This method is called during the transition from the unconfigured state to the inactive state
    * in the ROS 2 lifecycle. It resets the command and state vectors to zero and prepares the hardware
-<<<<<<< HEAD
    * interface for activation. Any hardware initialization or setup required before activation should
    * be performed here.
    *
@@ -211,14 +148,6 @@
   {
     // TODO: Reset or initialize or reset hardware here.
 
-=======
-   * interface for activation. 
-   * TODO: Initialization or setup hardware required before activation.
-   *
-   * @return hardware_interface::CallbackReturn Returns SUCCESS if configuration was successful, ERROR otherwise.
-   */
-  hardware_interface::CallbackReturn ThrusterHardwareInterface::on_configure() {
->>>>>>> 848534be
     // Reset command and state vectors to zero.
     std::fill(command_.begin(), command_.end(), 0.0);
     std::fill(state_.begin(), state_.end(), 0.0);
@@ -235,10 +164,6 @@
     return hardware_interface::CallbackReturn::SUCCESS;
   }
 
-<<<<<<< HEAD
-=======
-
->>>>>>> 848534be
   /**
    * @brief Cleanup the thruster hardware interface.
    *
@@ -246,7 +171,6 @@
    * in the ROS 2 lifecycle. It resets the command and state vectors to zero and releases any resources
    * allocated during configuration or activation. This prepares the hardware interface for possible
    * reconfiguration or safe shutdown.
-<<<<<<< HEAD
    *
    * @param previous_state The previous lifecycle state before cleanup.
    * @return hardware_interface::CallbackReturn Returns SUCCESS if cleanup was successful, ERROR otherwise.
@@ -256,39 +180,6 @@
   {
     // TODO: Reset hardware here in preparation for reconfiguration or shutdown.
 
-=======
-   * TODO: Cleanup or release hardware resources in preparation for reconfiguration or shutdown.
-   *
-   * @return hardware_interface::CallbackReturn Returns SUCCESS if cleanup was successful, ERROR otherwise.
-   */
-  hardware_interface::CallbackReturn ThrusterHardwareInterface::on_cleanup() {
->>>>>>> 848534be
-    // Reset command and state vectors to zero.
-    std::fill(command_.begin(), command_.end(), 0.0);
-    std::fill(state_.begin(), state_.end(), 0.0);
-
-<<<<<<< HEAD
-    RCLCPP_INFO(rclcpp::get_logger("ThrusterHardwareInterface"), "Thruster hardware cleaned up.");
-    return hardware_interface::CallbackReturn::SUCCESS;
-  }
-} // namespace rov_control
-=======
-    RCLCPP_INFO(rclcpp::get_logger("ThrusterHardwareInterface"), "Thruster hardware cleaned up.");
-    return hardware_interface::CallbackReturn::SUCCESS;
-  }
-
-  /**
-   * @brief Shutdown the thruster hardware interface.
-   *
-   * This method is called during the transition to the finalized (shutdown) state in the ROS 2 lifecycle.
-   * It is responsible for safely stopping all thrusters, releasing hardware resources, and resetting
-   * the command and state vectors to zero. This ensures the hardware is left in a safe state before
-   * the node is destroyed or the process exits.
-   * TODO: Shutdown hardware.
-   *
-   * @return hardware_interface::CallbackReturn Returns SUCCESS if shutdown was successful, ERROR otherwise.
-   */
-  hardware_interface::CallbackReturn ThrusterHardwareInterface::on_shutdown() {
     // Reset command and state vectors to zero.
     std::fill(command_.begin(), command_.end(), 0.0);
     std::fill(state_.begin(), state_.end(), 0.0);
@@ -296,63 +187,6 @@
     RCLCPP_INFO(rclcpp::get_logger("ThrusterHardwareInterface"), "Thruster hardware cleaned up.");
     return hardware_interface::CallbackReturn::SUCCESS;
   }
-
-  /**
-   * @brief Activate the thruster hardware interface.
-   *
-   * This method is called during the transition from the inactive state to the active state
-   * in the ROS 2 lifecycle. It is responsible for preparing the hardware interface to start
-   * accepting and executing commands.
-   * TODO: Activate or enable hardware.
-   *
-   * @return hardware_interface::CallbackReturn Returns SUCCESS if activation was successful, ERROR otherwise.
-   */
-  hardware_interface::CallbackReturn ThrusterHardwareInterface::on_activate() {
-    RCLCPP_INFO(rclcpp::get_logger("ThrusterHardwareInterface"), "Thruster hardware activated up.");
-    return hardware_interface::CallbackReturn::SUCCESS;
-  }
-
-  /**
- * @brief Deactivate the thruster hardware interface.
-  *
-  * This method is called during the transition from the active state to the inactive state
-  * in the ROS 2 lifecycle. It is responsible for stopping the hardware interface from accepting
-  * and executing commands. We reset the state and command vectors to zero to ensure safe deactivation.
-  * TODO: Deactivate or disable hardware.
-  *
-  * @return hardware_interface::CallbackReturn Returns SUCCESS if deactivation was successful, ERROR otherwise.
-  */
-  hardware_interface::CallbackReturn ThrusterHardwareInterface::on_deactivate() {
-    // Reset command and state vectors to zero.
-    std::fill(command_.begin(), command_.end(), 0.0);
-    std::fill(state_.begin(), state_.end(), 0.0);
-
-    RCLCPP_INFO(rclcpp::get_logger("ThrusterHardwareInterface"), "Thruster hardware deactivated up.");
-    return hardware_interface::CallbackReturn::SUCCESS;
-  }
-
-  /**
-   * @brief Handle error state for the thruster hardware interface.
-   *
-   * This method is called when the hardware interface enters the error state in the ROS 2 lifecycle.
-   * It is responsible for putting the hardware into a safe state, such as stopping all thrusters by
-   * setting the command and state vectors to zero, and logging the error. This ensures that the hardware
-   * does not continue operating in an unsafe or undefined state after an error has occurred.
-   *
-   * @return hardware_interface::CallbackReturn Returns ERROR to indicate the hardware is in an error state.
-   */
-  hardware_interface::CallbackReturn ThrusterHardwareInterface::on_error() {
-    // Handle error state: log the error and leave hardware in a safe state.
-    // Do not reset command or state vectors, as this may interfere with debugging or recovery.
-    std::fill(command_.begin(), command_.end(), 0.0);
-    std::fill(state_.begin(), state_.end(), 0.0);
-
-    RCLCPP_ERROR(rclcpp::get_logger("ThrusterHardwareInterface"), "Thruster hardware encountered an error state! All thrusters stopped.");
-
-    // Return ERROR to indicate the hardware is in an error state.
-    return hardware_interface::CallbackReturn::ERROR;
-  }
-}
->>>>>>> 848534be
+} // namespace rov_control
 
 PLUGINLIB_EXPORT_CLASS(rov_control::ThrusterHardwareInterface, hardware_interface::SystemInterface)